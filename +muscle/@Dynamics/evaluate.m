--- conflicted
+++ resolved
@@ -104,15 +104,10 @@
             dtn = fe_pos.transgrad(:,pos,m);
 
             if any(isnan(u(:)))
-<<<<<<< HEAD
-                fprintf('NaNs in models.muscle.Dynamics#evaluateCoreFun at t=%g! Have a look.\n',t);
-                keyboard;
-=======
 %                 fprintf('NaNs in models.muscle.Dynamics#evaluateCoreFun! Have a look.\n');
 %                 keyboard;
                 %
                 error('NaNs in models.muscle.Dynamics#evaluateCoreFun!');
->>>>>>> 5fb35a91
             end
             % Deformation gradient
             F = u * dtn;
