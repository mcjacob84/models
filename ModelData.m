--- conflicted
+++ resolved
@@ -1,35 +1,21 @@
 classdef ModelData < handle
-<<<<<<< HEAD
-    % Data class that contains a model's large data
-    %
-    % @todo Implmement all setters with appropriate checks
-    %    
-    % @change{0,1,dw} More common projection via matrices `V,W` instead of
-    % `V,V^t`.
-    %
-    % @change{0,3,sa,2011-05-10} Implemented setters for the properties
-    %
-    % @change{0,3,dw,2011-04-01} 
-    % - Changed the old 'ProjTrainData' to 'TrainingData', as this property
-    % name describes the usage more precisely.
-    % - Changes
-=======
 % Data class that contains a model's large data
 %
-% @todo Implmement all setters with appropriate checks
+% 
+% @change{0,3,sa,2011-05-10} Implemented setters for the properties
+% 
+% @change{0,3,dw,2011-04-01} 
+% - Changed the old 'ProjTrainData' to 'TrainingData', as this property
+% name describes the usage more precisely.
 %
 % @change{0,1,dw} More common projection via matrices `V,W` instead of
 % `V,V^t`.
-% @change{0,3,dw,2011-04-01} 
-% - Changed the old 'ProjTrainData' to 'TrainingData', as this property
-% name describes the usage more precisely.
 %
 % This class is part of the framework
 % KerMor - Model Order Reduction using Kernels:
 % - \c Homepage http://www.agh.ians.uni-stuttgart.de/research/software/kermor.html
 % - \c Documentation http://www.agh.ians.uni-stuttgart.de/documentation/kermor/
 % - \c License @ref licensing
->>>>>>> 031e7db6
     
     properties
         % A Model's parameter samples
